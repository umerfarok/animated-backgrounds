name: Documentation
on:
  push:
    branches: [ main ]
  pull_request:
    branches: [ main ]


jobs:
  docs:
    runs-on: ubuntu-latest
    steps:
      - name: Checkout
        uses: actions/checkout@v3

      - name: Setup Node.js
        uses: actions/setup-node@v3
        with:
          node-version: '18.x'
          cache: 'npm'

      - name: Install dependencies
        run: npm ci

      - name: Generate documentation
        run: npm run docs

      - name: Deploy to GitHub Pages
        if: github.event_name == 'push' && github.ref == 'refs/heads/main'
        uses: peaceiris/actions-gh-pages@v3
        with:
<<<<<<< HEAD
          github_token: ${{ secrets.GITHUB_TOKEN }}
          publish_dir: ./docs/animated-backgrounds/2.0.0
=======
          github_token: ${{ secrets.GITHUBS_TOKEN }}
          publish_dir: ./docs
>>>>>>> 28e42880
          enable_jekyll: false
          allow_empty_commit: false
          force_orphan: true
          publish_branch: gh-pages
          commit_message: 'docs: update documentation'<|MERGE_RESOLUTION|>--- conflicted
+++ resolved
@@ -29,13 +29,8 @@
         if: github.event_name == 'push' && github.ref == 'refs/heads/main'
         uses: peaceiris/actions-gh-pages@v3
         with:
-<<<<<<< HEAD
           github_token: ${{ secrets.GITHUB_TOKEN }}
           publish_dir: ./docs/animated-backgrounds/2.0.0
-=======
-          github_token: ${{ secrets.GITHUBS_TOKEN }}
-          publish_dir: ./docs
->>>>>>> 28e42880
           enable_jekyll: false
           allow_empty_commit: false
           force_orphan: true
